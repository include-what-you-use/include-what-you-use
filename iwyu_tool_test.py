--- conflicted
+++ resolved
@@ -104,7 +104,113 @@
         self.assertEqual(['BAR%d' % n for n in range(100)],
                          self.stdout_stub.getvalue().splitlines())
 
-<<<<<<< HEAD
+    @unittest.skipIf(sys.platform.startswith('win'), "POSIX only")
+    def test_is_subpath_of_posix(self):
+        self.assertTrue(iwyu_tool.is_subpath_of('/a/b/c.c', '/a/b'))
+        self.assertTrue(iwyu_tool.is_subpath_of('/a/b/c.c', '/a/b/'))
+        self.assertTrue(iwyu_tool.is_subpath_of('/a/b/c.c', '/a/b/c.c'))
+        self.assertFalse(iwyu_tool.is_subpath_of('/a/b/c.c', '/a/b/c'))
+        self.assertFalse(iwyu_tool.is_subpath_of('/a/b/c.c', '/a/x'))
+        # No case-insensitive match.
+        self.assertFalse(iwyu_tool.is_subpath_of('/A/Bee/C.c', '/a/BEE'))
+
+    @unittest.skipIf(not sys.platform.startswith('win'), "Windows only")
+    def test_is_subpath_of_windows(self):
+        self.assertTrue(iwyu_tool.is_subpath_of('\\a\\b\\c.c', '\\a\\b'))
+        self.assertTrue(iwyu_tool.is_subpath_of('\\a\\b\\c.c', '\\a\\b\\'))
+        self.assertTrue(iwyu_tool.is_subpath_of('\\a\\b\\c.c', '\\a\\b\\c.c'))
+        self.assertFalse(iwyu_tool.is_subpath_of('\\a\\b\\c.c', '\\a\\b\\c'))
+        self.assertFalse(iwyu_tool.is_subpath_of('\\a\\b\\c.c', '\\a\\x'))
+        # Case-insensitive match.
+        self.assertTrue(iwyu_tool.is_subpath_of('C:\\Bee\\C.c', 'c:\\BEE'))
+
+    def test_from_cl_compile_command(self):
+        invocation = iwyu_tool.Invocation.from_compile_command(
+            {
+                'directory': '/a',
+                'command': 'cl.exe -I. x.cc',
+                'file': 'x.cc'
+            }, [])
+        # Adds --driver-mode=cl if argv[0] is MSVC driver.
+        self.assertEqual(
+            invocation.command,
+            [iwyu_tool.IWYU_EXECUTABLE, '--driver-mode=cl', '-I.', 'x.cc'])
+
+    def test_is_msvc_driver(self):
+        self.assertTrue(iwyu_tool.is_msvc_driver("cl.exe"))
+        self.assertTrue(iwyu_tool.is_msvc_driver("clang-cl.exe"))
+        self.assertTrue(iwyu_tool.is_msvc_driver("clang-cl"))
+        self.assertFalse(iwyu_tool.is_msvc_driver("something"))
+
+    @unittest.skipIf(not sys.platform.startswith('win'), 'Windows only')
+    def test_is_msvc_driver_windows(self):
+        # Case-insensitive match on Windows
+        self.assertTrue(iwyu_tool.is_msvc_driver("CL.EXE"))
+        self.assertTrue(iwyu_tool.is_msvc_driver("Clang-CL.exe"))
+        self.assertTrue(iwyu_tool.is_msvc_driver("Clang-CL"))
+
+    def test_split_command(self):
+        self.assertEqual(['a', 'b', 'c d'],
+                         iwyu_tool.split_command('a b "c d"'))
+
+        self.assertEqual(['c', '-Idir/with spaces', 'x'],
+                         iwyu_tool.split_command('c -I"dir/with spaces" x'))
+
+
+class WinSplitTests(unittest.TestCase):
+    """ iwyu_tool.win_split is subtle and complex enough that it warrants a
+    dedicated test suite.
+    """
+
+    def assert_win_split(self, cmdstr, expected):
+        self.assertEqual(expected,
+                         iwyu_tool.win_split(cmdstr))
+
+    def test_msdn_examples(self):
+        """ Examples from below, detailing how to parse command-lines:
+        https://msdn.microsoft.com/en-us/library/windows/desktop/17w5ykft.aspx
+        """
+        self.assert_win_split('"abc" d e',
+                              ['abc', 'd', 'e'])
+        self.assert_win_split(r'a\\b d"e f"g h',
+                              [r'a\\b', 'de fg', 'h'])
+        self.assert_win_split(r'a\\\"b c d',
+                              [r'a\"b', 'c', 'd'])
+        self.assert_win_split(r'a\\\\"b c" d e',
+                              [r'a\\b c', 'd', 'e'])
+
+        # Extra: odd number of backslashes before non-quote (should be
+        # interpreted literally).
+        self.assert_win_split(r'a\\\b d"e f"g h',
+                              [r'a\\\b', 'de fg', 'h'])
+
+    def test_trailing_backslash(self):
+        """ Check that args with trailing backslash are retained. """
+        self.assert_win_split('a\\ b c', ['a\\', 'b', 'c'])
+        self.assert_win_split('a\\\\ b c', ['a\\\\', 'b', 'c'])
+
+        # Last arg has dedicated handling, make sure backslashes are flushed.
+        self.assert_win_split('b c a\\', ['b', 'c', 'a\\'])
+
+    def test_cmake_examples(self):
+        """ Example of observed CMake outputs that are hard to split. """
+        self.assert_win_split(r'-I"..\tools\clang\tools\iwyu\inc ludes" -A',
+                              [r'-I..\tools\clang\tools\iwyu\inc ludes', '-A'])
+
+        self.assert_win_split(r'clang -Idir\\using\\os\\seps f.cc',
+                              ['clang', r'-Idir\\using\\os\\seps', 'f.cc'])
+
+        self.assert_win_split(r'clang -Idir\using\os\seps f.cc',
+                              ['clang', r'-Idir\using\os\seps', 'f.cc'])
+
+    def test_consecutive_spaces(self):
+        """ Consecutive spaces outside of quotes should be folded. """
+        self.assert_win_split('clang  -I.      -A',
+                              ['clang', '-I.', '-A'])
+
+        self.assert_win_split('clang  -I. \t     -A',
+                              ['clang', '-I.', '-A'])
+
 class BootstrapTests(unittest.TestCase):
     def setUp(self):
         self.main = iwyu_tool.main
@@ -133,115 +239,6 @@
             iwyu_tool._bootstrap()
             parse_args.assert_called_with(["-p", "."])
 
-=======
-    @unittest.skipIf(sys.platform.startswith('win'), "POSIX only")
-    def test_is_subpath_of_posix(self):
-        self.assertTrue(iwyu_tool.is_subpath_of('/a/b/c.c', '/a/b'))
-        self.assertTrue(iwyu_tool.is_subpath_of('/a/b/c.c', '/a/b/'))
-        self.assertTrue(iwyu_tool.is_subpath_of('/a/b/c.c', '/a/b/c.c'))
-        self.assertFalse(iwyu_tool.is_subpath_of('/a/b/c.c', '/a/b/c'))
-        self.assertFalse(iwyu_tool.is_subpath_of('/a/b/c.c', '/a/x'))
-        # No case-insensitive match.
-        self.assertFalse(iwyu_tool.is_subpath_of('/A/Bee/C.c', '/a/BEE'))
-
-    @unittest.skipIf(not sys.platform.startswith('win'), "Windows only")
-    def test_is_subpath_of_windows(self):
-        self.assertTrue(iwyu_tool.is_subpath_of('\\a\\b\\c.c', '\\a\\b'))
-        self.assertTrue(iwyu_tool.is_subpath_of('\\a\\b\\c.c', '\\a\\b\\'))
-        self.assertTrue(iwyu_tool.is_subpath_of('\\a\\b\\c.c', '\\a\\b\\c.c'))
-        self.assertFalse(iwyu_tool.is_subpath_of('\\a\\b\\c.c', '\\a\\b\\c'))
-        self.assertFalse(iwyu_tool.is_subpath_of('\\a\\b\\c.c', '\\a\\x'))
-        # Case-insensitive match.
-        self.assertTrue(iwyu_tool.is_subpath_of('C:\\Bee\\C.c', 'c:\\BEE'))
-
-    def test_from_cl_compile_command(self):
-        invocation = iwyu_tool.Invocation.from_compile_command(
-            {
-                'directory': '/a',
-                'command': 'cl.exe -I. x.cc',
-                'file': 'x.cc'
-            }, [])
-        # Adds --driver-mode=cl if argv[0] is MSVC driver.
-        self.assertEqual(
-            invocation.command,
-            [iwyu_tool.IWYU_EXECUTABLE, '--driver-mode=cl', '-I.', 'x.cc'])
-
-    def test_is_msvc_driver(self):
-        self.assertTrue(iwyu_tool.is_msvc_driver("cl.exe"))
-        self.assertTrue(iwyu_tool.is_msvc_driver("clang-cl.exe"))
-        self.assertTrue(iwyu_tool.is_msvc_driver("clang-cl"))
-        self.assertFalse(iwyu_tool.is_msvc_driver("something"))
-
-    @unittest.skipIf(not sys.platform.startswith('win'), 'Windows only')
-    def test_is_msvc_driver_windows(self):
-        # Case-insensitive match on Windows
-        self.assertTrue(iwyu_tool.is_msvc_driver("CL.EXE"))
-        self.assertTrue(iwyu_tool.is_msvc_driver("Clang-CL.exe"))
-        self.assertTrue(iwyu_tool.is_msvc_driver("Clang-CL"))
-
-    def test_split_command(self):
-        self.assertEqual(['a', 'b', 'c d'],
-                         iwyu_tool.split_command('a b "c d"'))
-
-        self.assertEqual(['c', '-Idir/with spaces', 'x'],
-                         iwyu_tool.split_command('c -I"dir/with spaces" x'))
-
-
-class WinSplitTests(unittest.TestCase):
-    """ iwyu_tool.win_split is subtle and complex enough that it warrants a
-    dedicated test suite.
-    """
-
-    def assert_win_split(self, cmdstr, expected):
-        self.assertEqual(expected,
-                         iwyu_tool.win_split(cmdstr))
-
-    def test_msdn_examples(self):
-        """ Examples from below, detailing how to parse command-lines:
-        https://msdn.microsoft.com/en-us/library/windows/desktop/17w5ykft.aspx
-        """
-        self.assert_win_split('"abc" d e',
-                              ['abc', 'd', 'e'])
-        self.assert_win_split(r'a\\b d"e f"g h',
-                              [r'a\\b', 'de fg', 'h'])
-        self.assert_win_split(r'a\\\"b c d',
-                              [r'a\"b', 'c', 'd'])
-        self.assert_win_split(r'a\\\\"b c" d e',
-                              [r'a\\b c', 'd', 'e'])
-
-        # Extra: odd number of backslashes before non-quote (should be
-        # interpreted literally).
-        self.assert_win_split(r'a\\\b d"e f"g h',
-                              [r'a\\\b', 'de fg', 'h'])
-
-    def test_trailing_backslash(self):
-        """ Check that args with trailing backslash are retained. """
-        self.assert_win_split('a\\ b c', ['a\\', 'b', 'c'])
-        self.assert_win_split('a\\\\ b c', ['a\\\\', 'b', 'c'])
-
-        # Last arg has dedicated handling, make sure backslashes are flushed.
-        self.assert_win_split('b c a\\', ['b', 'c', 'a\\'])
-
-    def test_cmake_examples(self):
-        """ Example of observed CMake outputs that are hard to split. """
-        self.assert_win_split(r'-I"..\tools\clang\tools\iwyu\inc ludes" -A',
-                              [r'-I..\tools\clang\tools\iwyu\inc ludes', '-A'])
-
-        self.assert_win_split(r'clang -Idir\\using\\os\\seps f.cc',
-                              ['clang', r'-Idir\\using\\os\\seps', 'f.cc'])
-
-        self.assert_win_split(r'clang -Idir\using\os\seps f.cc',
-                              ['clang', r'-Idir\using\os\seps', 'f.cc'])
-
-    def test_consecutive_spaces(self):
-        """ Consecutive spaces outside of quotes should be folded. """
-        self.assert_win_split('clang  -I.      -A',
-                              ['clang', '-I.', '-A'])
-
-        self.assert_win_split('clang  -I. \t     -A',
-                              ['clang', '-I.', '-A'])
->>>>>>> 6f8c0020
-
 
 if __name__ == '__main__':
     unittest.main()