--- conflicted
+++ resolved
@@ -546,11 +546,7 @@
            << internal::GetQualifiedNameAsString(fwd_decl) << "\n";
 }
 
-<<<<<<< HEAD
-void IwyuFileInfo::AddUsingDecl(const clang::UsingDecl* using_decl) {
-=======
 void IwyuFileInfo::AddUsingDecl(const UsingDecl* using_decl) {
->>>>>>> d7728b24
   CHECK_(using_decl && "using_decl unexpectedly NULL");
   using_decl_referenced_.insert(std::make_pair(using_decl, false));
   const SourceRange decl_lines = using_decl->getSourceRange();
@@ -635,18 +631,6 @@
                                       const UsingDecl* using_decl,
                                       bool in_cxx_method_body,
                                       const char* comment) {  
-<<<<<<< HEAD
-
-  // If accessing a symbol through a using decl in the same file that contains
-  // the using decl, we must mark the using decl as referenced. At the end of
-  // traversing the AST, we check to see if a using decl is unreferenced and a
-  // full use of one of its shadow decls so that the source file continues to
-  // compile.
-  typename map<const UsingDecl*, bool>::iterator using_decl_status = 
-    using_decl_referenced_.find(using_decl);
-
-  if(using_decl_status != using_decl_referenced_.end()) {
-=======
   // If accessing a symbol through a using decl in the same file that contains
   // the using decl, we must mark the using decl as referenced. At the end of
   // traversing the AST, we check to see if a using decl is unreferenced and
@@ -656,7 +640,6 @@
     using_decl_referenced_.find(using_decl);
 
   if (using_decl_status != using_decl_referenced_.end()) {
->>>>>>> d7728b24
     using_decl_status->second = true;
   }
 
@@ -1899,6 +1882,14 @@
 }  // namespace internal
 
 void IwyuFileInfo::ResolvePendingAnalysis() {
+size_t IwyuFileInfo::CalculateAndReportIwyuViolations() {
+  // This is used to calculate our own desired includes.  That depends
+  // on what our associated files' desired includes are: if we use
+  // bar.h and foo.h is adding it, we don't need to add it ourself.
+  // On the other hand, if foo.h used to have it but is removing it,
+  // we *do* need to add it.
+  set<string> associated_desired_includes = AssociatedDesiredIncludes();
+
   // Resolve using declarations before continuing.  This handles the case
   // where there's a using declaration in the file but no code is actually
   // using it. If that happens, we might try to remove all of the headers with
@@ -1910,6 +1901,7 @@
   // sure everything still compiles instead of removing the using decl. A
   // more thorough approach would be to scan the current list of includes that
   // already name this decl (like in the overloaded function case) and include
+  // alredy name this decl (like in the overloaded function case) and include
   // one of those so we don't include a file we don't actually need.
   for (map<const UsingDecl*, bool>::value_type using_decl_status
     : using_decl_referenced_) {
@@ -1921,38 +1913,6 @@
         "(for un-referenced using)");
     }
   }
-}
-
-size_t IwyuFileInfo::CalculateAndReportIwyuViolations() {
-  // This is used to calculate our own desired includes.  That depends
-  // on what our associated files' desired includes are: if we use
-  // bar.h and foo.h is adding it, we don't need to add it ourself.
-  // On the other hand, if foo.h used to have it but is removing it,
-  // we *do* need to add it.
-  set<string> associated_desired_includes = AssociatedDesiredIncludes();
-
-  // Resolve using declarations before continuing.  This handles the case
-  // where there's a using declaration in the file but no code is actually
-  // using it. If that happens, we might try to remove all of the headers with
-  // the decls that the using decl is referencing, which would result in a
-  // compilation error at best. A possible solution is to remove the using
-  // decl if it's not used, but that doesn't work for header files because a
-  // using decl in a header is an exported symbol, so we don't want to do that
-  // either. As a compromise, we arbitrarily add the first shadow decl to make
-  // sure everything still compiles instead of removing the using decl. A
-  // more thorough approach would be to scan the current list of includes that
-  // alredy name this decl (like in the overloaded function case) and include
-  // one of those so we don't include a file we don't actually need.
-  for (typename map<const UsingDecl*, bool>::value_type using_decl_status
-       : using_decl_referenced_) {
-    if (!using_decl_status.second) {
-      const UsingDecl* using_decl = using_decl_status.first;
-      ReportForwardDeclareUse(using_decl->getUsingLoc(),
-                              using_decl->shadow_begin()->getTargetDecl(), 
-                              /* in_cxx_method_body */ false,
-                              "(for un-referenced using)");
-    }
-  }
 
   CalculateIwyuViolations(&symbol_uses_);
   EmitWarningMessages(symbol_uses_);
